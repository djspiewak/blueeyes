--- conflicted
+++ resolved
@@ -82,14 +82,6 @@
   def parseManyFromByteBuffer(buf: ByteBuffer): Result[Seq[JValue]] =
     fromTryCatch(new ByteBufferParser(buf).parseMany())
 
-<<<<<<< HEAD
   def validateManyFromByteBuffer[A: Extractor](buf: ByteBuffer) = 
     ((thrown _) <-: parseManyFromByteBuffer(buf)) flatMap { _.toStream.map(_.validated[A]).sequence[Extract, A] }
-
-
-=======
-  @deprecated("Use the AsyncParser() factory constructor instead.", "1.0")
->>>>>>> 835e813c
-  def parseAsync(buf: ByteBuffer): AsyncResult =
-    AsyncParser(false).feed(Some(buf))
 }