--- conflicted
+++ resolved
@@ -45,11 +45,7 @@
       val actors = List.range(1, 50) map {index =>
         defaultActorSystem.actorOf(Props(new MessageActor(alphaStr.sample.get, alphaStr.sample.get, index)))
       }
-<<<<<<< HEAD
-      val futures = Future.sequence(actors.map(actor => (actor.?("send")(2000)).mapTo[Tuple3[Future[Option[JObject]], String, String]]))
-=======
       val futures = Future.sequence(actors.map(actor => ((actor ? "send")(2000)).mapTo[Tuple3[Future[Option[JObject]], String, String]]))
->>>>>>> dc68a520
       futures must whenDelivered {
         beLike {
           case list => forall(list) {
