--- conflicted
+++ resolved
@@ -38,6 +38,7 @@
   sequential
 
   def stream = ByteBuffer.wrap(Array[Byte]('1', '2')) :: Future(ByteBuffer.wrap(Array[Byte]('3', '4'))).liftM[StreamT]
+  val timeout = akka.util.Duration(5, "seconds")
 
   "composition of paths" should {
     "have the right type" in {
@@ -69,7 +70,7 @@
 
       handler.service(HttpRequest[ByteChunk](method = HttpMethods.GET, uri = "/?callback=jsFunc&method=GET")) must beLike {
         case Success(future) =>
-          future.flatMap(response => futureStringToChunk.unapply(response.content.get)) must whenDelivered {
+          future.flatMap(response => futureStringToChunk.unapply(response.content.get)) must awaited(timeout) {
             be_==("""jsFunc("foo",{"headers":{},"status":{"code":200,"reason":""}});""")
           }
       }
@@ -94,7 +95,7 @@
 
       handler.service(request) must beLike {
         case Success(future) =>
-          future.flatMap(response => futureStringToChunk.unapply(response.content.get)) must whenDelivered {
+          future.flatMap(response => futureStringToChunk.unapply(response.content.get)) must awaited(timeout) {
             be_==("""jsFunc({"bar":123},{"headers":{},"status":{"code":200,"reason":""}});""")
           }
       }
@@ -116,7 +117,7 @@
 
       handler.service(request) must beLike {
         case Success(future) =>
-          future.flatMap(response => futureStringToChunk.unapply(response.content.get)) must whenDelivered {
+          future.flatMap(response => futureStringToChunk.unapply(response.content.get)) must awaited(timeout) {
             be_==("""jsFunc("foo",{"headers":{"bar":"123"},"status":{"code":200,"reason":""}});""")
           }
       }
@@ -138,7 +139,7 @@
 
       handler.service(request) must beLike {
         case Success(future) =>
-          future.flatMap(response => futureStringToChunk.unapply(response.content.get)) must whenDelivered {
+          future.flatMap(response => futureStringToChunk.unapply(response.content.get)) must awaited(timeout) {
             be_==("""jsFunc(undefined,{"headers":{},"status":{"code":200,"reason":""}});""")
           }
       }
@@ -159,7 +160,7 @@
 
       handler.service(request) must beLike {
         case Success(future) =>
-          future.flatMap(response => futureStringToChunk.unapply(response.content.get)) must whenDelivered {
+          future.flatMap(response => futureStringToChunk.unapply(response.content.get)) must awaited(timeout) {
             be_==("""jsFunc("foo",{"headers":{"foo":"bar"},"status":{"code":200,"reason":""}});""")
           }
       }
@@ -182,7 +183,7 @@
       errorHandler.service(request) must beLike {
         case Success(future) =>
           future must succeedWithContent { (byteChunk: ByteChunk) =>
-            futureStringToChunk.unapply(byteChunk) must whenDelivered {
+            futureStringToChunk.unapply(byteChunk) must awaited(timeout) {
               be_==("""jsFunc("bang",{"headers":{},"status":{"code":400,"reason":"Funky request."}});""")
             }
           }
@@ -195,17 +196,9 @@
       val defaultValue = "defaultValue"
       val handler = path("/foo/bar") {
         cookie('someCookie, Some(defaultValue)) {
-<<<<<<< HEAD
           get { 
             (request: HttpRequest[String]) => {
               cookieVal: String => Future(HttpResponse[String](content = Some(cookieVal)))
-=======
-          get {
-            service {
-              (request: HttpRequest[String]) => {
-                cookieVal: String => Future(HttpResponse[String](content = Some(cookieVal)))
-              }
->>>>>>> 00321c9d
             }
           }
         }
@@ -221,15 +214,8 @@
     "extract parameter" in {
       val handler = path("/foo/'bar") {
         parameter('bar) {
-<<<<<<< HEAD
           get { 
             (request: HttpRequest[String]) => (bar: String) => Future(HttpResponse[String](content = Some(bar)))
-=======
-          get {
-            service {
-              (request: HttpRequest[String]) => (bar: String) => Future(HttpResponse[String](content = Some(bar)))
-            }
->>>>>>> 00321c9d
           }
         }
       }
@@ -242,19 +228,10 @@
     "put default parameter value into request parameters field when value not specified" in {
       val handler = path("/foo/") {
         parameter[String, Future[HttpResponse[String]]]('bar, Some("bebe")) {
-<<<<<<< HEAD
           get { 
             (request: HttpRequest[String]) => (bar: String) => {
               request.parameters mustEqual Map('bar -> "bebe")
               Future(HttpResponse[String](content = request.parameters.get('bar)))
-=======
-          get {
-            service {
-              (request: HttpRequest[String]) => (bar: String) => {
-                request.parameters mustEqual Map('bar -> "bebe")
-                Future(HttpResponse[String](content = request.parameters.get('bar)))
-              }
->>>>>>> 00321c9d
             }
           }
         }
@@ -269,15 +246,8 @@
       val handler = path("/foo/'bar") {
         produce(application / json) {
           parameter('bar) {
-<<<<<<< HEAD
             get { 
               (request: HttpRequest[String]) => (bar: String) => Future(HttpResponse[JValue](content = Some(JString(bar))))
-=======
-            get {
-              service {
-                (request: HttpRequest[String]) => (bar: String) => Future(HttpResponse[JValue](content = Some(JString(bar))))
-              }
->>>>>>> 00321c9d
             }
           }
         }
@@ -292,15 +262,8 @@
       val handler = path("/foo/'bar") {
         produce(application / json) {
           parameter('bar) {
-<<<<<<< HEAD
             get { 
               (request: HttpRequest[String]) => (bar: String) => Future(HttpResponse[JValue](content = Some(JString(bar))))
-=======
-            get {
-              service {
-                (request: HttpRequest[String]) => (bar: String) => Future(HttpResponse[JValue](content = Some(JString(bar))))
-              }
->>>>>>> 00321c9d
             }
           }
         }
@@ -317,15 +280,8 @@
       val handler = path('token) {
         parameter('token) {
           get {
-<<<<<<< HEAD
             (request: HttpRequest[String]) => { 
               (token: String) => Future(HttpResponse[String](content = Some(token))) 
-=======
-            service {
-              (request: HttpRequest[String]) => {
-                (token: String) => Future(HttpResponse[String](content = Some(token)))
-              }
->>>>>>> 00321c9d
             }
           }
         }
@@ -341,15 +297,8 @@
         path('bar / "entries") {
           produce(application / json) {
             parameter('bar) {
-<<<<<<< HEAD
               get { 
                 (request: HttpRequest[String]) => (bar: String) => Future(HttpResponse[JValue](content = Some(JString(bar))))
-=======
-              get {
-                service {
-                  (request: HttpRequest[String]) => (bar: String) => Future(HttpResponse[JValue](content = Some(JString(bar))))
-                }
->>>>>>> 00321c9d
               }
             }
           }
@@ -426,7 +375,7 @@
 
   "produce combinator" should {
     val svc = path("/json") {
-      produce[String, JValue, JValue](application / json) {
+      produce(application / json) {
         get { (request: HttpRequest[String]) =>
           Future(HttpResponse[JValue](content = Some(JString("Good"))))
         }
@@ -435,7 +384,7 @@
 
     "return a proper content-type header" in {
       svc.service(HttpRequest[String](HttpMethods.GET, "/json")) must beLike {
-        case Success(future) => future must whenDelivered {
+        case Success(future) => future must awaited(timeout) {
           beLike {
             case HttpResponse(HttpStatus(OK, _), headers, _, _) => headers.get("Content-Type") must beSome("application/json")
           }
@@ -451,7 +400,7 @@
 
     "respond to wildcard Accept mime types" in {
       svc.service(HttpRequest[String](HttpMethods.GET, "/json", headers = HttpHeaders(Accept(MimeTypes.parseMimeTypes("*/*"): _*) :: Nil))) must beLike {
-        case Success(future) => future must whenDelivered {
+        case Success(future) => future must awaited(timeout) {
           beLike {
             case HttpResponse(HttpStatus(OK, _), headers, _, _) => headers.get("Content-Type") must beSome("application/json")
           }
@@ -459,13 +408,12 @@
       }
 
       svc.service(HttpRequest[String](HttpMethods.GET, "/json", headers = HttpHeaders(Accept(MimeTypes.parseMimeTypes("application/*"): _*) :: Nil))) must beLike {
-        case Success(future) => future must whenDelivered {
+        case Success(future) => future must awaited(timeout) {
           beLike {
             case HttpResponse(HttpStatus(OK, _), headers, _, _) => headers.get("Content-Type") must beSome("application/json")
           }
         }
       }
-
     }
   }
 }