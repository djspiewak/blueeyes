package blueeyes.core
package service

import http._
import http.HttpHeaders._
import http.HttpStatusCodes._
import data._

import akka.dispatch.Future
import akka.dispatch.ExecutionContext
import blueeyes.json._
import blueeyes.util.metrics.DataSize

import scala.xml.NodeSeq
import scalaz.Validation
import scalaz.Semigroup


trait HttpRequestHandlerCombinators {
  implicit def service[A, B](handler: HttpServiceHandler[A, B]): HttpService[A, B] = 
    new HttpHandlerService(handler, identity[A])

  /** The path combinator creates a handler that is defined only for suffixes
   * of the specified path pattern.
   *
   * {{{
   * path("/foo") {
   *   ...
   * }
   * }}}
   */
  def path[A, B](path: RestPathPattern): HttpService[A, B] => HttpService[A, B] =
    (h: HttpService[A, B]) => new PathService[A, B] (path, h)

  def pathParameter[A, B](path: RestPathPattern, sym: Symbol) =
    (h: HttpService[A, String => B]) => new PathParameterService(path, sym, h)

  def pathData[A, B, C](path: RestPathPattern, sym: Symbol, f: String => Validation[NotServed, B]) =
    (h: HttpService[A, B => C]) => new PathDataService(path, sym, f, h)

  /** The path end combinator creates a handler that is defined only for paths
   * that are fully matched.
   */
  def $ [A, B] = path[A, B](RestPathPatternParsers.EmptyPathPattern)

  /** Yields the remaining path to the specified function, which should return
   * a request handler.
   * {{{
   * remainingPath {
   *   get {  (request: HttpRequest[A]) => { path =>
   *     ...
   *   }}
   * }
   * }}}
   */
  def remainingPath[A, B] = path(RestPathPattern.Root `...` ('remainingPath)) andThen parameter[A, B]('remainingPath, Some(""))

  /** The method combinator creates a handler that is defined only for the
   * specified HTTP method.
   */
  def method[A, B](method: HttpMethod): HttpService[A, B] => HttpService[A, B] = (h: HttpService[A, B]) => new HttpMethodService[A, B] (method, h)

  /**
   * <pre>
   * path("/foo") {
   *   ...
   * } ~ orFail { request => BadRequest -> "The path " + request.path + " is malformed" }
   * </pre>
   */
  def orFail[A, B](h: HttpRequest[A] => (HttpFailure, String)): HttpService[A, B] = new FailureService[A, B](h)

  /**
   * <pre>
   * path("/foo") {
   *   ...
   * } ~ orFail(HttpStatusCodes.NotFound, "No handler found that could handle this request.")
   * </pre>
   */
  def orFail[A, B](code: HttpFailure, msg: String): HttpService[A, B] = orFail { request => code -> msg }

  /**
   * <pre>
   * path("/foo") {
   *   ...
   * } ~ orFail("The path is malformed")
   * </pre>
   */
  def orFail[A, B](msg: String): HttpService[A, B] = orFail(BadRequest, msg)

  /** Forces a particular combinator to match.
   * <pre>
   * commit(r => BadRequest -> "Bad path: " + r.path) {
   *   path("/foo") {
   *     ...
   *   }
   * }
   * </pre>
   */
  def commit[A, B](delegate: HttpService[A, B]): HttpService[A, B] = new CommitService(delegate)

  def get     [A, B](h: HttpService[A, B]): HttpService[A, B] = $ { method(HttpMethods.GET)     { h } }
  def put     [A, B](h: HttpService[A, B]): HttpService[A, B] = $ { method(HttpMethods.PUT)     { h } }
  def post    [A, B](h: HttpService[A, B]): HttpService[A, B] = $ { method(HttpMethods.POST)    { h } }
  def delete  [A, B](h: HttpService[A, B]): HttpService[A, B] = $ { method(HttpMethods.DELETE)  { h } }
  def head    [A, B](h: HttpService[A, B]): HttpService[A, B] = $ { method(HttpMethods.HEAD)    { h } }
  def patch   [A, B](h: HttpService[A, B]): HttpService[A, B] = $ { method(HttpMethods.PATCH)   { h } }
  def options [A, B](h: HttpService[A, B]): HttpService[A, B] = $ { method(HttpMethods.OPTIONS) { h } }
  def trace   [A, B](h: HttpService[A, B]): HttpService[A, B] = $ { method(HttpMethods.TRACE)   { h } }
  def connect [A, B](h: HttpService[A, B]): HttpService[A, B] = $ { method(HttpMethods.CONNECT) { h } }

  /** Creates a handler that accepts ranged GET requests. A ranged GET request
   * uses the Range header with the following syntax: [unit]=[lower-bound]-[upper-bound].
   * For example, bytes=0-123, indices=0-23.
   * {{{
   * getRange { (ranges, unit) =>
   *   (unit, ranges) match {
   *     case ("indices", (lowerBound, upperBound) :: Nil) =>
   *       // Retrieve all elements from lowerBound to upperBound
   *   }
   * }
   * }}}
   */
  def getRange[A, B](delegate: HttpService[A, RangeHeaderValues => B]): HttpService[A, B] = {
    val s0 = new GetRangeService(delegate) 
    method(HttpMethods.GET)(s0)
  }

  /**
   * Extracts data from the request. The extractor combinators can be used to
   * factor out extraction logic that's duplicated across a range of handlers.
   * <p>
   * Extractors are fail-fast combinators. If they cannot extract the required
   * information during evaluation of isDefinedAt() method, they immediately
   * throw an HttpException.
   * <pre>
   * extract(_.parameters('username)) {
   *   get {  (request: HttpRequest[A]) => {username =>
   *     ...
   *   }}
   * }
   * </pre>
   */
  def extract[A, B, E1](extractor: HttpRequest[A] => E1): HttpService[A, E1 => B] => HttpService[A, B] = 
    new ExtractService[A, B, E1](extractor, _)

  /** A special-case extractor for parameters.
   * <pre>
   * parameter('token) {
   *   get {  (request: HttpRequest[A]) => {token =>
   *     ...
   *   }}
   * }
   * </pre>
   */
  def parameter[A, B](parameter: Symbol, default: => Option[String] = None) = {
    new ParameterService[A, B](parameter, default, _: HttpService[A, String => B])
  }

  def convertedParameter[A, B, E1](parameter: Symbol, convert: String => E1, default: => Option[String] = None) = {
    (s: HttpService[A, E1 => B]) => ParameterService[A, B](parameter, default, s.map((_: E1 => B) compose convert))
  }

  /** A special-case extractor for cookie supporting a default value.
   * <pre>
   * cookie('token, "defaultValue") {
   *   get {  (request: HttpRequest[A]) => { token =>
   *     ...
   *   }}
   * }
   * </pre>
   */
  def cookie[A, B](ident: Symbol, default: => Option[String] = None) = {
    new CookieService[A, B](ident, default, _: HttpService[A, String => B])
  }

  def convertedCookie[A, B, E1](ident: Symbol, convert: String => E1, default: => Option[String] = None) = {
    (s: HttpService[A, E1 => B]) => CookieService[A, B](ident, default, s.map((_: E1 => B) compose convert))
  }


  def field[B, F1 <: JValue](s1AndDefault: IdentifierWithDefault[Symbol, F1])(implicit mc1: Manifest[F1]): HttpService[JValue, F1 => B] => HttpService[JValue, B] = {
    def extractField[F <: JValue](content: JValue, s1AndDefault: IdentifierWithDefault[Symbol, F])(implicit mc: Manifest[F]): F = {
      val c: Class[F] = mc.erasure.asInstanceOf[Class[F]]

      ((content \ s1AndDefault.identifier.name) -->? c).getOrElse(s1AndDefault.default).asInstanceOf[F]
    }

    extract[JValue, B, F1]{ (request: HttpRequest[JValue]) =>
      val content = request.content.getOrElse(sys.error("Expected request body to be JSON object"))

      extractField(content, s1AndDefault)
    }
  }

  implicit def transcode[A, B](h: HttpService[Future[B], Future[HttpResponse[B]]])(implicit inj: A => Future[B], surj: B => A) = 
    new TranscodeService[A, B](h)

  /** The accept combinator creates a handler that is defined only for requests
   * that have the specified content type. Requires an implicit function
   * used for transcoding.
   */
<<<<<<< HEAD
  def accept[T, S, U](mimeType: MimeType)(h: HttpService[Future[T], Future[HttpResponse[S]]])(implicit b: U => Future[T]): HttpService[U, Future[HttpResponse[S]]] = new AcceptService[T, S, U](mimeType, h)
=======
  def accept[A, B, A0](mimeType: MimeType)(h: HttpService[Future[A], Future[HttpResponse[B]]])(implicit f: A0 => Future[A]): HttpService[A0, Future[HttpResponse[B]]] = 
    new AcceptService[A, B, A0](mimeType, h)
>>>>>>> 417b3880

  /** The accept combinator creates a handler that is defined only for requests
   * that have the specified content type. Requires an implicit function
   * used for transcoding.
   */
<<<<<<< HEAD
  def accept2[T, S, U, E1](mimeType: MimeType)(h: HttpService[Future[T], E1 => Future[HttpResponse[S]]])(implicit b: U => Future[T]): HttpService[U, E1 => Future[HttpResponse[S]]] = new Accept2Service[T, S, U, E1](mimeType, h)
=======
  def accept2[A, B, A0, E1](mimeType: MimeType)(h: HttpService[Future[A], E1 => Future[HttpResponse[B]]])(implicit f: A0 => Future[A]) = 
    new Accept2Service[A, B, A0, E1](mimeType, h)
>>>>>>> 417b3880

  /** The produce combinator creates a handler that is produces responses
   * that have the specified content type. Requires an implicit function
   * used for transcoding.
   */
  def produce[A, B, B0](mimeType: MimeType)(h: HttpService[A, Future[HttpResponse[B]]])(implicit f: B => B0): HttpService[A, Future[HttpResponse[B0]]] = 
    new ProduceService(mimeType, h, f)

  /** The produce combinator creates a handler that is produces responses
   * that have the specified content type. Requires an implicit bijection
   * used for transcoding.
   */
  def produce2[A, B, B0, E1](mimeType: MimeType)(h: HttpService[A, E1 => Future[HttpResponse[B]]])(implicit f: B => B0): HttpService[A, E1 => Future[HttpResponse[B0]]] = 
    new Produce2Service(mimeType, h, f)

  /** The content type combinator creates a handler that accepts and produces
   * requests and responses of the specified content type. Requires an implicit
   * bijection used for transcoding.
   */
<<<<<<< HEAD
  def contentType[T, S](mimeType: MimeType)(h: HttpService[Future[T], Future[HttpResponse[T]]])(implicit b1: S => Future[T], b2: T => S): HttpService[S, Future[HttpResponse[S]]] = {
    //implicit val b3 = b2.inverse

    accept(mimeType) {
      produce[Future[T], T, S](mimeType) { h }
    }
  }
  def contentType2[T, S, E1](mimeType: MimeType)(h: HttpService[Future[T], E1 => Future[HttpResponse[T]]])(implicit b1: S => Future[T], b2: T => S): HttpService[S, E1 => Future[HttpResponse[S]]] = {
    //implicit val b3 = b2.inverse
=======
  def contentType[A, B](mimeType: MimeType)(h: HttpService[Future[A], Future[HttpResponse[A]]])(implicit inj: B => Future[A], surj: A => B): HttpService[B, Future[HttpResponse[B]]] = {
    accept(mimeType) {
      produce[Future[A], A, B](mimeType) { h }
    }
  }
>>>>>>> 417b3880

  def contentType2[A, B, E1](mimeType: MimeType)(h: HttpService[Future[A], E1 => Future[HttpResponse[A]]])(implicit inj: B => Future[A], surj: A => B): HttpService[B, E1 => Future[HttpResponse[B]]] = {
    accept2(mimeType) {
<<<<<<< HEAD
      produce2[Future[T], T, S, E1](mimeType) { h }
=======
      produce2[Future[A], A, B, E1](mimeType) { h }
>>>>>>> 417b3880
    }
  }

  /**
   *  The compress combinator creates a handler that compresses content by encoding supported by client
   *  (specified by Accept-Encoding header). The combinator supports gzip and deflate encoding.
   */
  def compress(h: HttpService[ByteChunk, Future[HttpResponse[ByteChunk]]])(implicit supportedCompressions: Map[Encoding, ChunkCompression]) = 
    new CompressService(h)

  def compress2[E1](h: HttpService[ByteChunk, E1 => Future[HttpResponse[ByteChunk]]])(implicit supportedCompressions: Map[Encoding, ChunkCompression]) = 
    new CompressService2[E1](h)

  /** The aggregate combinator creates a handler that stitches together chunks
   * to make a bigger chunk, up to the specified size.
   */
  def aggregate(chunkSize: Option[DataSize])(h: HttpService[ByteChunk, Future[HttpResponse[ByteChunk]]])(implicit executor: ExecutionContext) = 
    new AggregateService(chunkSize, h)

  def aggregate2[E1](chunkSize: Option[DataSize])(h: HttpService[ByteChunk, E1 => Future[HttpResponse[ByteChunk]]])(implicit executor: ExecutionContext) = 
    new Aggregate2Service[E1](chunkSize, h)

  /** The jsonp combinator creates a handler that accepts and produces JSON.
   * The handler also transparently works with JSONP, if the client specifies
   * a "callback" parameter in the query string. Clients may encode both
   * HTTP method and content using the query string parameters "method" and
   * "content", respectively.
   */
  def jsonp[A](delegate: HttpService[A, Future[HttpResponse[A]]])(implicit fromString: String => A, semigroup: Semigroup[A]) = 
    new JsonpService[A](delegate)

  def jsonp2[A, E1](delegate: HttpService[A, E1 => Future[HttpResponse[A]]])(implicit fromString: String => A, semigroup: Semigroup[A]) = 
    new Jsonp2Service[A, E1](delegate)

  /** The jvalue combinator creates a handler that accepts and produces JSON.
   * Requires an implicit bijection used for transcoding.
   */
<<<<<<< HEAD
  def jvalue[T](h: HttpService[Future[JValue], Future[HttpResponse[JValue]]])(implicit b1: T => Future[JValue], b2: JValue => T): HttpService[T, Future[HttpResponse[T]]] = contentType(MimeTypes.application/MimeTypes.json) { h }

  def jvalue2[T, E1](h: HttpService[Future[JValue], E1 => Future[HttpResponse[JValue]]])(implicit b1: T => Future[JValue], b2: JValue => T): HttpService[T, E1 => Future[HttpResponse[T]]] = contentType2(MimeTypes.application/MimeTypes.json) { h }
=======
  def jvalue[A](h: HttpService[Future[JValue], Future[HttpResponse[JValue]]])(implicit inj: A => Future[JValue], f2: JValue => A): HttpService[A, Future[HttpResponse[A]]] = 
    contentType(MimeTypes.application/MimeTypes.json) { h }

  def jvalue2[A, E1](h: HttpService[Future[JValue], E1 => Future[HttpResponse[JValue]]])(implicit inj: A => Future[JValue], f2: JValue => A) = 
    contentType2(MimeTypes.application/MimeTypes.json) { h }
>>>>>>> 417b3880

  /** The xml combinator creates a handler that accepts and produces XML.
   * Requires an implicit bijection used for transcoding.
   */
<<<<<<< HEAD
  def xml[T](h: HttpService[Future[NodeSeq], Future[HttpResponse[NodeSeq]]])(implicit b1: T => Future[NodeSeq], b2: NodeSeq => T): HttpService[T, Future[HttpResponse[T]]] = contentType(MimeTypes.text/MimeTypes.xml) { h }

  def xml2[T, E1](h: HttpService[Future[NodeSeq], E1 => Future[HttpResponse[NodeSeq]]])(implicit b1: T => Future[NodeSeq], b2: NodeSeq => T): HttpService[T, E1 => Future[HttpResponse[T]]] = contentType2(MimeTypes.text/MimeTypes.xml) { h }
=======
  def xml[A](h: HttpService[Future[NodeSeq], Future[HttpResponse[NodeSeq]]])(implicit inj: A => Future[NodeSeq], surj: NodeSeq => A) = 
    contentType(MimeTypes.text/MimeTypes.xml) { h }

  def xml2[A, E1](h: HttpService[Future[NodeSeq], E1 => Future[HttpResponse[NodeSeq]]])(implicit inj: A => Future[NodeSeq], surj: NodeSeq => A) = 
    contentType2(MimeTypes.text/MimeTypes.xml) { h }
>>>>>>> 417b3880

  def forwarding[A, A0](f: HttpRequest[A] => Option[HttpRequest[A0]], httpClient: HttpClient[A0]) = 
    (h: HttpService[A, HttpResponse[A]]) => new ForwardingService[A, A0](f, httpClient, h)

  def metadata[A, B](metadata: Metadata*)(h: HttpService[A, Future[HttpResponse[B]]]) = new MetadataService(Some(AndMetadata(metadata: _*)), h)

  def metadata2[A, B, E1](metadata: Metadata*)(h: HttpService[A, E1 => Future[HttpResponse[B]]]) = new MetadataService(Some(AndMetadata(metadata: _*)), h)

  def describe[A, B](description: String)(h: HttpService[A, Future[HttpResponse[B]]]) = new MetadataService(Some(DescriptionMetadata(description)), h)

  def describe2[A, B, E1](description: String)(h: HttpService[A, E1 => Future[HttpResponse[B]]]) = new MetadataService(Some(DescriptionMetadata(description)), h)

  /** The decodeUrl combinator creates a handler that decode HttpRequest URI.
   */
  def decodeUrl[A, B](h: HttpService[A, B]) = new DecodeUrlService[A, B](h)
}


class IdentifierWithDefault[A, B](val identifier: A, dflt: => Option[B]) {
  lazy val default = dflt
}

object IdentifierWithDefault {
  def apply[A, B](a: A, dflt: => Option[B]) = new IdentifierWithDefault(a, dflt)
  def unapply[A, B](idwd: IdentifierWithDefault[A, B]) = Some((idwd.identifier, idwd.default))
}<|MERGE_RESOLUTION|>--- conflicted
+++ resolved
@@ -199,23 +199,15 @@
    * that have the specified content type. Requires an implicit function
    * used for transcoding.
    */
-<<<<<<< HEAD
-  def accept[T, S, U](mimeType: MimeType)(h: HttpService[Future[T], Future[HttpResponse[S]]])(implicit b: U => Future[T]): HttpService[U, Future[HttpResponse[S]]] = new AcceptService[T, S, U](mimeType, h)
-=======
   def accept[A, B, A0](mimeType: MimeType)(h: HttpService[Future[A], Future[HttpResponse[B]]])(implicit f: A0 => Future[A]): HttpService[A0, Future[HttpResponse[B]]] = 
     new AcceptService[A, B, A0](mimeType, h)
->>>>>>> 417b3880
 
   /** The accept combinator creates a handler that is defined only for requests
    * that have the specified content type. Requires an implicit function
    * used for transcoding.
    */
-<<<<<<< HEAD
-  def accept2[T, S, U, E1](mimeType: MimeType)(h: HttpService[Future[T], E1 => Future[HttpResponse[S]]])(implicit b: U => Future[T]): HttpService[U, E1 => Future[HttpResponse[S]]] = new Accept2Service[T, S, U, E1](mimeType, h)
-=======
   def accept2[A, B, A0, E1](mimeType: MimeType)(h: HttpService[Future[A], E1 => Future[HttpResponse[B]]])(implicit f: A0 => Future[A]) = 
     new Accept2Service[A, B, A0, E1](mimeType, h)
->>>>>>> 417b3880
 
   /** The produce combinator creates a handler that is produces responses
    * that have the specified content type. Requires an implicit function
@@ -235,31 +227,15 @@
    * requests and responses of the specified content type. Requires an implicit
    * bijection used for transcoding.
    */
-<<<<<<< HEAD
-  def contentType[T, S](mimeType: MimeType)(h: HttpService[Future[T], Future[HttpResponse[T]]])(implicit b1: S => Future[T], b2: T => S): HttpService[S, Future[HttpResponse[S]]] = {
-    //implicit val b3 = b2.inverse
-
-    accept(mimeType) {
-      produce[Future[T], T, S](mimeType) { h }
-    }
-  }
-  def contentType2[T, S, E1](mimeType: MimeType)(h: HttpService[Future[T], E1 => Future[HttpResponse[T]]])(implicit b1: S => Future[T], b2: T => S): HttpService[S, E1 => Future[HttpResponse[S]]] = {
-    //implicit val b3 = b2.inverse
-=======
   def contentType[A, B](mimeType: MimeType)(h: HttpService[Future[A], Future[HttpResponse[A]]])(implicit inj: B => Future[A], surj: A => B): HttpService[B, Future[HttpResponse[B]]] = {
     accept(mimeType) {
       produce[Future[A], A, B](mimeType) { h }
     }
   }
->>>>>>> 417b3880
 
   def contentType2[A, B, E1](mimeType: MimeType)(h: HttpService[Future[A], E1 => Future[HttpResponse[A]]])(implicit inj: B => Future[A], surj: A => B): HttpService[B, E1 => Future[HttpResponse[B]]] = {
     accept2(mimeType) {
-<<<<<<< HEAD
-      produce2[Future[T], T, S, E1](mimeType) { h }
-=======
       produce2[Future[A], A, B, E1](mimeType) { h }
->>>>>>> 417b3880
     }
   }
 
@@ -297,32 +273,20 @@
   /** The jvalue combinator creates a handler that accepts and produces JSON.
    * Requires an implicit bijection used for transcoding.
    */
-<<<<<<< HEAD
-  def jvalue[T](h: HttpService[Future[JValue], Future[HttpResponse[JValue]]])(implicit b1: T => Future[JValue], b2: JValue => T): HttpService[T, Future[HttpResponse[T]]] = contentType(MimeTypes.application/MimeTypes.json) { h }
-
-  def jvalue2[T, E1](h: HttpService[Future[JValue], E1 => Future[HttpResponse[JValue]]])(implicit b1: T => Future[JValue], b2: JValue => T): HttpService[T, E1 => Future[HttpResponse[T]]] = contentType2(MimeTypes.application/MimeTypes.json) { h }
-=======
   def jvalue[A](h: HttpService[Future[JValue], Future[HttpResponse[JValue]]])(implicit inj: A => Future[JValue], f2: JValue => A): HttpService[A, Future[HttpResponse[A]]] = 
     contentType(MimeTypes.application/MimeTypes.json) { h }
 
   def jvalue2[A, E1](h: HttpService[Future[JValue], E1 => Future[HttpResponse[JValue]]])(implicit inj: A => Future[JValue], f2: JValue => A) = 
     contentType2(MimeTypes.application/MimeTypes.json) { h }
->>>>>>> 417b3880
 
   /** The xml combinator creates a handler that accepts and produces XML.
    * Requires an implicit bijection used for transcoding.
    */
-<<<<<<< HEAD
-  def xml[T](h: HttpService[Future[NodeSeq], Future[HttpResponse[NodeSeq]]])(implicit b1: T => Future[NodeSeq], b2: NodeSeq => T): HttpService[T, Future[HttpResponse[T]]] = contentType(MimeTypes.text/MimeTypes.xml) { h }
-
-  def xml2[T, E1](h: HttpService[Future[NodeSeq], E1 => Future[HttpResponse[NodeSeq]]])(implicit b1: T => Future[NodeSeq], b2: NodeSeq => T): HttpService[T, E1 => Future[HttpResponse[T]]] = contentType2(MimeTypes.text/MimeTypes.xml) { h }
-=======
   def xml[A](h: HttpService[Future[NodeSeq], Future[HttpResponse[NodeSeq]]])(implicit inj: A => Future[NodeSeq], surj: NodeSeq => A) = 
     contentType(MimeTypes.text/MimeTypes.xml) { h }
 
   def xml2[A, E1](h: HttpService[Future[NodeSeq], E1 => Future[HttpResponse[NodeSeq]]])(implicit inj: A => Future[NodeSeq], surj: NodeSeq => A) = 
     contentType2(MimeTypes.text/MimeTypes.xml) { h }
->>>>>>> 417b3880
 
   def forwarding[A, A0](f: HttpRequest[A] => Option[HttpRequest[A0]], httpClient: HttpClient[A0]) = 
     (h: HttpService[A, HttpResponse[A]]) => new ForwardingService[A, A0](f, httpClient, h)
