package blueeyes.core.service

import org.jboss.netty.handler.codec.http.{QueryStringDecoder, HttpResponseStatus, DefaultHttpResponse, HttpMethod => NettyHttpMethod, HttpResponse => NettyHttpResponse, HttpVersion => NettyHttpVersion, HttpRequest => NettyHttpRequest}
import scala.collection.JavaConversions._
import blueeyes.core.http.HttpIp
import blueeyes.core.http.HttpIps

import org.jboss.netty.util.CharsetUtil
import blueeyes.core.http._
import scala.collection.JavaConversions._

import blueeyes.core.http.HttpHeaders._
import blueeyes.core.http.HttpVersions._
import org.jboss.netty.buffer.{ChannelBuffer, ChannelBuffers}
import java.net.{SocketAddress, InetSocketAddress}

object Converters {
  implicit def fromNettyVersion(version: NettyHttpVersion): HttpVersion = version.getText.toUpperCase match {
    case "HTTP/1.0" => `HTTP/1.0`
    case "HTTP/1.1" => `HTTP/1.1`
  }
  implicit def toNettyVersion(version: HttpVersion): NettyHttpVersion   = NettyHttpVersion.valueOf(version.value)
  implicit def toNettyStatus(status : HttpStatus) : HttpResponseStatus = new HttpResponseStatus(status.code.value, status.reason)
  
  implicit def fromNettyMethod(method: NettyHttpMethod): HttpMethod = method match{
    case NettyHttpMethod.GET      => HttpMethods.GET
    case NettyHttpMethod.PUT      => HttpMethods.PUT
    case NettyHttpMethod.POST     => HttpMethods.POST
    case NettyHttpMethod.DELETE   => HttpMethods.DELETE
    case NettyHttpMethod.OPTIONS  => HttpMethods.OPTIONS
    case NettyHttpMethod.HEAD     => HttpMethods.HEAD
    case NettyHttpMethod.CONNECT  => HttpMethods.CONNECT
    case NettyHttpMethod.TRACE    => HttpMethods.TRACE
    case NettyHttpMethod.PATCH    => HttpMethods.PATCH
    case _ => HttpMethods.CUSTOM(method.getName)
  }

  implicit def toNettyResponse[T, S](response: HttpResponse[T], transcoder: HttpDataTranscoder[T, S]): NettyHttpResponse = {
    val nettyResponse = new DefaultHttpResponse(toNettyVersion(response.version), toNettyStatus(response.status))
    val contentType   = (for (`Content-Type`(t) <- response.headers) yield t).headOption.getOrElse(transcoder.mimeType.value)
    val headers       = response.headers + ("Content-Type" -> transcoder.mimeType.value)

    response.content.foreach(content => nettyResponse.setContent(channelBuffer(content, transcoder)))
    headers.foreach(header => nettyResponse.setHeader(header._1, header._2))

    nettyResponse
  }

  private def channelBuffer[T, S](content: T, transcoder: HttpDataTranscoder[T, S]): ChannelBuffer = transcoder.responseType match {
    case HttpResponseStringType => ChannelBuffers.copiedBuffer(transcoder.transcode.apply(content).asInstanceOf[String], CharsetUtil.UTF_8)
    case HttpResponseBytesType  => ChannelBuffers.copiedBuffer(transcoder.transcode.apply(content).asInstanceOf[Array[Byte]])
  }
  private def fromChannelBuffer[T, S](content: ChannelBuffer, transcoder: HttpDataTranscoder[T, S]): T = transcoder.responseType match {
    case HttpResponseStringType => transcoder.transcode.unapply(content.toString(CharsetUtil.UTF_8).asInstanceOf[S])
    case HttpResponseBytesType  => {
      val arrayContent: Array[Byte] = content.array()
      transcoder.transcode.unapply(arrayContent.asInstanceOf[S])
    }
  }

  implicit def fromNettyRequest[T, S](request: NettyHttpRequest, pathParameters: Map[Symbol, String], remoteAddres: SocketAddress, transcoder: HttpDataTranscoder[T, S]): HttpRequest[T] = {
<<<<<<< HEAD
    val queryStringDecoder = new QueryStringDecoder(request.getUri())
    val params             = pathParameters ++ queryStringDecoder.getParameters().map(param => (Symbol(param._1), if (!param._2.isEmpty) param._2.head else "")).toMap
    val headers            = buildHeaders(request.getHeaders())
    val nettyContent       = request.getContent()
    val content            = if (nettyContent.readable()) Some(fromChannelBuffer(nettyContent, transcoder)) else None
    val remoteHost         = remoteAddres match {
                              case x: InetSocketAddress => Some(x.getAddress())
                              case _ => None
                            }
=======
    val queryStringDecoder  = new QueryStringDecoder(request.getUri())
    val params              = pathParameters ++ queryStringDecoder.getParameters().map(param => (Symbol(param._1), if (!param._2.isEmpty) param._2.head else "")).toMap
    val headers             = buildHeaders(request.getHeaders())
    val nettyContent        = request.getContent()
    val content             = if (nettyContent.readable()) Some(fromChannelBuffer(nettyContent, transcoder)) else None

    val xforwarded: Option[HttpHeaders.`X-Forwarded-For`] = (for (`X-Forwarded-For`(value) <- headers) yield `X-Forwarded-For`(value: _*)).headOption

    val remoteHost = xforwarded.flatMap(_.ips.headOption.map(_.ip)).orElse(Some(remoteAddres).collect { case x: InetSocketAddress => x.getAddress })
>>>>>>> c45e9f50

    HttpRequest(fromNettyMethod(request.getMethod), request.getUri, params, headers, content, remoteHost, fromNettyVersion(request.getProtocolVersion()))
  }

  private def buildHeaders(nettyHeaders: java.util.List[java.util.Map.Entry[java.lang.String,java.lang.String]]) = {
    var headers = Map[String, String]()

    nettyHeaders.foreach(header => {
      val key   = header.getKey()
      val value = header.getValue()

      val values = headers.get(key).map(_ + "," + value).getOrElse(value)
      headers = headers + Tuple2(key, values)
    })
    headers
  }
}<|MERGE_RESOLUTION|>--- conflicted
+++ resolved
@@ -59,17 +59,6 @@
   }
 
   implicit def fromNettyRequest[T, S](request: NettyHttpRequest, pathParameters: Map[Symbol, String], remoteAddres: SocketAddress, transcoder: HttpDataTranscoder[T, S]): HttpRequest[T] = {
-<<<<<<< HEAD
-    val queryStringDecoder = new QueryStringDecoder(request.getUri())
-    val params             = pathParameters ++ queryStringDecoder.getParameters().map(param => (Symbol(param._1), if (!param._2.isEmpty) param._2.head else "")).toMap
-    val headers            = buildHeaders(request.getHeaders())
-    val nettyContent       = request.getContent()
-    val content            = if (nettyContent.readable()) Some(fromChannelBuffer(nettyContent, transcoder)) else None
-    val remoteHost         = remoteAddres match {
-                              case x: InetSocketAddress => Some(x.getAddress())
-                              case _ => None
-                            }
-=======
     val queryStringDecoder  = new QueryStringDecoder(request.getUri())
     val params              = pathParameters ++ queryStringDecoder.getParameters().map(param => (Symbol(param._1), if (!param._2.isEmpty) param._2.head else "")).toMap
     val headers             = buildHeaders(request.getHeaders())
@@ -79,7 +68,6 @@
     val xforwarded: Option[HttpHeaders.`X-Forwarded-For`] = (for (`X-Forwarded-For`(value) <- headers) yield `X-Forwarded-For`(value: _*)).headOption
 
     val remoteHost = xforwarded.flatMap(_.ips.headOption.map(_.ip)).orElse(Some(remoteAddres).collect { case x: InetSocketAddress => x.getAddress })
->>>>>>> c45e9f50
 
     HttpRequest(fromNettyMethod(request.getMethod), request.getUri, params, headers, content, remoteHost, fromNettyVersion(request.getProtocolVersion()))
   }
